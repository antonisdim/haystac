--- conflicted
+++ resolved
@@ -51,7 +51,6 @@
         bt2idx="{query}/bowtie/{query}.1.bt2"
     log:
         "{query}/bam_outputs/{sample}.log"
-<<<<<<< HEAD
     params:
         index="{query}/bowtie/{query}"
     output:
@@ -61,16 +60,7 @@
     shell:
          "bowtie2 -q --very-fast-local --threads {threads} -x {params.index} -U {input.fastq} "
          "| samtools view -Shu > {output}"  # TODO update the samtools flags, none of these are necessary
-=======
-    output:
-        "{query}/bam_outputs/{sample}.bam"
-    threads:
-        8
-    shell:
-          "bowtie2 -q --very-fast-local -p {threads} -x {wildcards.query}/bowtie/{wildcards.query} -U {input} " \
-          "| samtools view -Shu > {output}"
 
->>>>>>> 6f946164
 
 rule sort_bams:
     input:
