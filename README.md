# HAYSTAC: A Bayesian framework for robust and rapid species identification in high-throughput sequencing data 

## Introduction 

`haystac` is a light-weight, fast, and user-friendly species identification tool. It evaluates the presence of a 
particular species of interest in a metagenomic sample, and provides statistical support for the species assignment. 
The method is designed to estimate the probability that a specific taxon is present in a metagenomic sample given a set 
of sequencing reads and a database of reference genomes. It works equally well with both modern and ancient DNA sequence
data.

## Setup

`haystac` can be run on either macOS or Linux based systems.

The easiest way to install `haystac` and all its dependencies is via the [conda package manager](
https://docs.conda.io/projects/conda/en/latest/index.html).

### Install conda
To install `miniconda3` for macOS:
```bash
wget https://repo.anaconda.com/miniconda/Miniconda3-latest-MacOSX-x86_64.sh -O ~/miniconda.sh
bash ~/miniconda.sh
```
or for Linux:
```bash
wget https://repo.anaconda.com/miniconda/Miniconda3-latest-Linux-x86_64.sh -O ~/miniconda.sh
bash ~/miniconda.sh
```

### Install haystac
<!-- Then use `conda` to install `haystac` from the [bioconda](https://bioconda.github.io/) channel: -->
Then use `conda` to install `haystac`:
```
conda install -c antonisdim haystac
```

## Quick Start

`haystac` consists of three main modules:
1) `database` for building a database of reference genomes
2) `sample` for pre-processing of samples prior to analysis
3) `analyse` for analysing a sample against a database

### 1. Build a database

To begin using `haystac` we firstly need to construct a database containing all species of interest to our study. In our 
[preprint](https://www.biorxiv.org/content/10.1101/2020.12.16.419085v1), we show that `haystac` makes robust species 
identifications with genus specific databases (for prokaryotes), allowing for very fast hypothesis driven analyses.

In this example, we will build a database containing all species in the *Yersinia* genus, by supplying `haystac` with a 
simple NBCI search query.
```
haystac database \
    --mode build \
    --query '"Yersinia"[Organism] AND "complete genome"[All Fields]' \
    --output yersinia_db
```

To construct an NCBI search query for your area of interest, visit the [NCBI Nucleotide database](
https://www.ncbi.nlm.nih.gov/nucleotide/) and use the search feature to obtain a correctly formatted query string from 
the "Search details" box. This search query can be used directly with `haystac` to automatically download and build 
a reference database based on the accession codes present in the resultset returned by the query.

For more exhaustive analyses, you can build a database containing the 5,681 species present in the [RefSeq 
representative](https://ftp.ncbi.nlm.nih.gov/genomes/GENOME_REPORTS/) database of prokaryotic species by running:
```
haystac database \
    --mode build \
    --refseq-rep \
    --output refseq_db
```

Note: Building a database this big is not recommended on a laptop computer. 

### 2. Prepare a sample for analysis

The second step in using `haystac` is to prepare a sample for analysis.

In this example, we will download a sample containing *Yersinia enterocolitica* directly from the [SRA](
https://www.ncbi.nlm.nih.gov/sra) by supplying its accession code `SRR12157896`. Most published papers include SRA 
accessions, making it simple to reanalyse published data with `haystac`.

``` 
haystac sample \
    --sra SRR12157896 \
    --output SRR12157896
```

To prepare a sample of your own, you will need either single-end or paired-end short read sequencing data in 
`fastq` format. 

For a paired-end library, you specify the name of the sample, the location of the `fastq` files, and the name of
the output directory. You may also choose to collapse overlapping mate pairs (e.g. for an aDNA library).
```
haystac sample \
    --sample-prefix sample1 \
    --fastq-r1 /path/to/sample1_R1.fq.gz \
    --fastq-r2 /path/to/sample1_R2.fq.gz \
    --collapse True \
    --output sample1
```
By default, `haystac` will scan the supplied library, identify adapter sequences, and automatically remove them.

### 3. Analyse a sample against a database

The third step in using `haystac` is to peform an analysis of a sample against a database.

Here, we will use `haystac` to calculate the mean posterior abundance of all species in the *Yersinia* genus found within
the sample `SRR12157896`.
```
haystac analyse \
    --mode abundances \
    --database yersinia_db\
    --sample SRR12157896 \
    --output yersinia_SRR12157896
```

## User documentation

<<<<<<< HEAD
`haystac` has many features and potential uses, and we encourage you to use module help menus (e.g. `haystac database --help`) 
to explore these options. The full user documentation is available here: https://haystac.readthedocs.io/en/master/
=======
`haystac` has many features and potential uses, and we encourage you to use the module help menus (e.g. `haystac database --help`) 
to explore these options. The full user documentation is available here: https://haystac.readthedocs.io/en/latest/
>>>>>>> 8dea79a2


## Reporting errors

`haystac` is under active development and we encourage you to report any issues you encounter via the [GitHub issue 
tracker](https://github.com/antonisdim/haystac/issues).  

 
## Citation

A preprint describing `haystac` is available on *bioRxiv*:
 
> Dimopoulos, E.A.\*, Carmagnini, A.\*, Velsko, I.M., Warinner, C., Larson, G., Frantz, L.A.F., Irving-Pease, E.K., 2020. 
> HAYSTAC: A Bayesian framework for robust and rapid species identification in high-throughput sequencing data. 
> *bioRxiv* 2020.12.16.419085. https://www.biorxiv.org/content/10.1101/2020.12.16.419085v1

## License 
MIT<|MERGE_RESOLUTION|>--- conflicted
+++ resolved
@@ -77,13 +77,13 @@
 The second step in using `haystac` is to prepare a sample for analysis.
 
 In this example, we will download a sample containing *Yersinia enterocolitica* directly from the [SRA](
-https://www.ncbi.nlm.nih.gov/sra) by supplying its accession code `SRR12157896`. Most published papers include SRA 
+https://www.ncbi.nlm.nih.gov/sra) by supplying its accession code `ERR1018966`. Most published papers include SRA 
 accessions, making it simple to reanalyse published data with `haystac`.
 
 ``` 
 haystac sample \
-    --sra SRR12157896 \
-    --output SRR12157896
+    --sra ERR1018966 \
+    --output ERR1018966
 ```
 
 To prepare a sample of your own, you will need either single-end or paired-end short read sequencing data in 
@@ -106,24 +106,19 @@
 The third step in using `haystac` is to peform an analysis of a sample against a database.
 
 Here, we will use `haystac` to calculate the mean posterior abundance of all species in the *Yersinia* genus found within
-the sample `SRR12157896`.
+the sample `ERR1018966`.
 ```
 haystac analyse \
     --mode abundances \
     --database yersinia_db\
-    --sample SRR12157896 \
-    --output yersinia_SRR12157896
+    --sample ERR1018966 \
+    --output yersinia_ERR1018966
 ```
 
 ## User documentation
 
-<<<<<<< HEAD
 `haystac` has many features and potential uses, and we encourage you to use module help menus (e.g. `haystac database --help`) 
 to explore these options. The full user documentation is available here: https://haystac.readthedocs.io/en/master/
-=======
-`haystac` has many features and potential uses, and we encourage you to use the module help menus (e.g. `haystac database --help`) 
-to explore these options. The full user documentation is available here: https://haystac.readthedocs.io/en/latest/
->>>>>>> 8dea79a2
 
 
 ## Reporting errors
